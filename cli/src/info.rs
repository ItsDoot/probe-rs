use crate::{
    common::{open_probe, CliError},
    SharedOptions,
};

use probe_rs::{
    architecture::arm::{
<<<<<<< HEAD
        ap::{valid_access_ports, APAccess, APClass, BaseaddrFormat, MemoryAP, BASE, BASE2, IDR},
        memory::{ADIMemoryInterface, Component},
        ArmCommunicationInterface,
=======
        ap::{valid_access_ports, APClass, BaseaddrFormat, MemoryAP, BASE, BASE2, IDR},
        memory::{ADIMemoryInterface, CSComponent},
        ArmCommunicationInterface, ArmCommunicationInterfaceState,
>>>>>>> b5a1ae72
    },
    Memory,
};

pub(crate) fn show_info_of_device(shared_options: &SharedOptions) -> Result<(), CliError> {
    let mut probe = open_probe(shared_options.n)?;
    probe.attach_to_unspecified()?;

    /*
        The following code only works with debug port v2,
        which might not necessarily be present.

        Once the typed interface for the debug port is done, it
        can be enabled again.

    println!("Device information:");


    let target_info = link
        .read_register(PortType::DebugPort, 0x4)?;

    let target_info = parse_target_id(target_info);
    println!("\nTarget Identification Register (TARGETID):");
    println!(
        "\tRevision = {}, Part Number = {}, Designer = {}",
        target_info.0, target_info.3, target_info.2
    );

    */

    let mut state = ArmCommunicationInterfaceState::new();
    let interface = ArmCommunicationInterface::new(&mut probe, &mut state)?;

    if let Some(mut interface) = interface {
        println!("\nAvailable Access Ports:");

        for access_port in valid_access_ports(&mut interface) {
            let idr = interface.read_ap_register(access_port, IDR::default())?;
            println!("{:#x?}", idr);

            if idr.CLASS == APClass::MEMAP {
                let access_port: MemoryAP = access_port.into();

                let base_register = interface.read_ap_register(access_port, BASE::default())?;

                if !base_register.present {
                    // No debug entry present
                    println!("No debug entry present.");
                    continue;
                }

                let mut baseaddr = if BaseaddrFormat::ADIv5 == base_register.Format {
                    let base2 = interface.read_ap_register(access_port, BASE2::default())?;
                    u64::from(base2.BASEADDR) << 32
                } else {
                    0
                };
                baseaddr |= u64::from(base_register.BASEADDR << 12);

                let mut memory = Memory::new(ADIMemoryInterface::<ArmCommunicationInterface>::new(
                    interface.reborrow(),
                    access_port,
                )?);
                let component_table = CSComponent::try_parse(&mut memory, baseaddr as u64);

<<<<<<< HEAD
            let mut baseaddr = if BaseaddrFormat::ADIv5 == base_register.Format {
                let base2 = interface.read_ap_register(access_port, BASE2::default())?;
                u64::from(base2.BASEADDR) << 32
            } else {
                0
            };
            baseaddr |= u64::from(base_register.BASEADDR << 12);

            let mut memory = Memory::new(
                ADIMemoryInterface::<ArmCommunicationInterface>::new(
                    interface.clone(),
                    access_port,
                )
                .or_else(|(_i, e)| Err(e))?,
            );
            let component_table = Component::try_parse(&mut memory, baseaddr as u64);

            component_table
                .iter()
                .for_each(|entry| println!("{:#08x?}", entry));

            // let mut reader = crate::memory::romtable::RomTableReader::new(&link_ref, baseaddr as u64);

            // for e in reader.entries() {
            //     if let Ok(e) = e {
            //         println!("ROM Table Entry: Component @ 0x{:08x}", e.component_addr());
            //     }
            // }
=======
                component_table
                    .iter()
                    .for_each(|entry| println!("{:#08x?}", entry));

                // let mut reader = crate::memory::romtable::RomTableReader::new(&link_ref, baseaddr as u64);

                // for e in reader.entries() {
                //     if let Ok(e) = e {
                //         println!("ROM Table Entry: Component @ 0x{:08x}", e.component_addr());
                //     }
                // }
            }
>>>>>>> b5a1ae72
        }
    } else {
        println!(
            "No DAP interface was found on the connected probe. Thus, ARM info cannot be printed."
        )
    }

    Ok(())
}<|MERGE_RESOLUTION|>--- conflicted
+++ resolved
@@ -5,15 +5,9 @@
 
 use probe_rs::{
     architecture::arm::{
-<<<<<<< HEAD
-        ap::{valid_access_ports, APAccess, APClass, BaseaddrFormat, MemoryAP, BASE, BASE2, IDR},
+        ap::{valid_access_ports, APClass, BaseaddrFormat, MemoryAP, BASE, BASE2, IDR},
         memory::{ADIMemoryInterface, Component},
-        ArmCommunicationInterface,
-=======
-        ap::{valid_access_ports, APClass, BaseaddrFormat, MemoryAP, BASE, BASE2, IDR},
-        memory::{ADIMemoryInterface, CSComponent},
         ArmCommunicationInterface, ArmCommunicationInterfaceState,
->>>>>>> b5a1ae72
     },
     Memory,
 };
@@ -45,12 +39,12 @@
     */
 
     let mut state = ArmCommunicationInterfaceState::new();
-    let interface = ArmCommunicationInterface::new(&mut probe, &mut state)?;
+    let mut interface = ArmCommunicationInterface::new(&mut probe, &mut state)?;
 
-    if let Some(mut interface) = interface {
+    if let Some(interface) = &mut interface {
         println!("\nAvailable Access Ports:");
 
-        for access_port in valid_access_ports(&mut interface) {
+        for access_port in valid_access_ports(interface) {
             let idr = interface.read_ap_register(access_port, IDR::default())?;
             println!("{:#x?}", idr);
 
@@ -77,38 +71,8 @@
                     interface.reborrow(),
                     access_port,
                 )?);
-                let component_table = CSComponent::try_parse(&mut memory, baseaddr as u64);
+                let component_table = Component::try_parse(&mut memory, baseaddr as u64);
 
-<<<<<<< HEAD
-            let mut baseaddr = if BaseaddrFormat::ADIv5 == base_register.Format {
-                let base2 = interface.read_ap_register(access_port, BASE2::default())?;
-                u64::from(base2.BASEADDR) << 32
-            } else {
-                0
-            };
-            baseaddr |= u64::from(base_register.BASEADDR << 12);
-
-            let mut memory = Memory::new(
-                ADIMemoryInterface::<ArmCommunicationInterface>::new(
-                    interface.clone(),
-                    access_port,
-                )
-                .or_else(|(_i, e)| Err(e))?,
-            );
-            let component_table = Component::try_parse(&mut memory, baseaddr as u64);
-
-            component_table
-                .iter()
-                .for_each(|entry| println!("{:#08x?}", entry));
-
-            // let mut reader = crate::memory::romtable::RomTableReader::new(&link_ref, baseaddr as u64);
-
-            // for e in reader.entries() {
-            //     if let Ok(e) = e {
-            //         println!("ROM Table Entry: Component @ 0x{:08x}", e.component_addr());
-            //     }
-            // }
-=======
                 component_table
                     .iter()
                     .for_each(|entry| println!("{:#08x?}", entry));
@@ -121,7 +85,6 @@
                 //     }
                 // }
             }
->>>>>>> b5a1ae72
         }
     } else {
         println!(
