//! All the interface bits for RISC-V.

#![allow(clippy::inconsistent_digit_grouping)]

<<<<<<< HEAD
use crate::core::{Architecture, BreakpointCause, CoreInterface};
use crate::{CoreType, InstructionSet};
use anyhow::{anyhow, Result};
use communication_interface::{
    AbstractCommandErrorKind, DebugRegister, RiscvCommunicationInterface, RiscvError,
=======
use crate::{
    core::{
        Architecture, BreakpointCause, CoreInformation, RegisterFile, RegisterId, RegisterValue,
    },
    memory::valid_32bit_address,
    memory_mapped_bitfield_register, CoreInterface, CoreStatus, CoreType, Error, HaltReason,
    InstructionSet, MemoryInterface,
>>>>>>> e984435c
};
use anyhow::{anyhow, Result};
use bitfield::bitfield;
use communication_interface::{AbstractCommandErrorKind, RiscvCommunicationInterface, RiscvError};
use register::RISCV_REGISTERS;
use std::time::{Duration, Instant};

#[macro_use]
mod register;
pub(crate) mod assembly;
mod dtm;

pub mod communication_interface;
pub mod sequences;

/// A interface to operate RISC-V cores.
pub struct Riscv32<'probe> {
    interface: &'probe mut RiscvCommunicationInterface,
    state: &'probe mut RiscVState,
}

impl<'probe> Riscv32<'probe> {
    /// Create a new RISC-V interface.
    pub fn new(
        interface: &'probe mut RiscvCommunicationInterface,
        state: &'probe mut RiscVState,
    ) -> Self {
        Self { interface, state }
    }

    fn read_csr(&mut self, address: u16) -> Result<u32, RiscvError> {
        // We need to use the "Access Register Command",
        // which has cmdtype 0

        // write needs to be clear
        // transfer has to be set

        tracing::debug!("Reading CSR {:#x}", address);

        // always try to read register with abstract command, fallback to program buffer,
        // if not supported
        match self.interface.abstract_cmd_register_read(address) {
            Err(RiscvError::AbstractCommand(AbstractCommandErrorKind::NotSupported)) => {
                tracing::debug!("Could not read core register {:#x} with abstract command, falling back to program buffer", address);
                self.interface.read_csr_progbuf(address)
            }
            other => other,
        }
    }

    fn write_csr(&mut self, address: u16, value: u32) -> Result<(), RiscvError> {
        tracing::debug!("Writing CSR {:#x}", address);

        match self.interface.abstract_cmd_register_write(address, value) {
            Err(RiscvError::AbstractCommand(AbstractCommandErrorKind::NotSupported)) => {
                tracing::debug!("Could not write core register {:#x} with abstract command, falling back to program buffer", address);
                self.interface.write_csr_progbuf(address, value)
            }
            other => other,
        }
    }

    // Resume the core.
    fn resume_core(&mut self) -> Result<(), crate::Error> {
        // set resume request.
        let mut dmcontrol = Dmcontrol(0);
        dmcontrol.set_resumereq(true);
        dmcontrol.set_dmactive(true);
        self.interface.write_dm_register(dmcontrol)?;

        // check if request has been acknowleged.
        let status: Dmstatus = self.interface.read_dm_register()?;
        if !status.allresumeack() {
            return Err(RiscvError::RequestNotAcknowledged.into());
        };

        // clear resume request.
        let mut dmcontrol = Dmcontrol(0);
        dmcontrol.set_dmactive(true);
        self.interface.write_dm_register(dmcontrol)?;

        Ok(())
    }
}

impl<'probe> CoreInterface for Riscv32<'probe> {
    fn wait_for_core_halted(&mut self, timeout: Duration) -> Result<(), crate::Error> {
        let start = Instant::now();

        while start.elapsed() < timeout {
            let dmstatus: Dmstatus = self.interface.read_dm_register()?;

            tracing::trace!("{:?}", dmstatus);

            if dmstatus.allhalted() {
                return Ok(());
            }
        }

        Err(Error::Riscv(RiscvError::Timeout))
    }

    fn core_halted(&mut self) -> Result<bool, crate::Error> {
        let dmstatus: Dmstatus = self.interface.read_dm_register()?;

        Ok(dmstatus.allhalted())
    }

    fn halt(&mut self, timeout: Duration) -> Result<CoreInformation, crate::Error> {
        // write 1 to the haltreq register, which is part
        // of the dmcontrol register

        tracing::debug!(
            "Before requesting halt, the Dmcontrol register value was: {:?}",
            self.interface.read_dm_register::<Dmcontrol>()?
        );

        let mut dmcontrol = Dmcontrol(0);

        dmcontrol.set_haltreq(true);
        dmcontrol.set_dmactive(true);

        self.interface.write_dm_register(dmcontrol)?;

        self.wait_for_core_halted(timeout)?;

        // clear the halt request
        let mut dmcontrol = Dmcontrol(0);

        dmcontrol.set_dmactive(true);

        self.interface.write_dm_register(dmcontrol)?;

        let pc = self.read_core_reg(register::RISCV_REGISTERS.program_counter.id)?;

        Ok(CoreInformation { pc: pc.try_into()? })
    }

    fn run(&mut self) -> Result<(), crate::Error> {
        // Before we run, we always perform a single instruction step, to account for possible breakpoints that might get us stuck on the current instruction.
        self.step()?;

        // resume the core.
        self.resume_core()?;

        Ok(())
    }

    fn reset(&mut self) -> Result<(), crate::Error> {
        match self.reset_and_halt(Duration::from_millis(500)) {
            Ok(_) => self.resume_core()?,
            Err(error) => {
                return Err(RiscvError::DebugProbe(crate::DebugProbeError::Other(
                    anyhow::anyhow!("Error during reset : {:?}", error),
                ))
                .into());
            }
        }
        Ok(())
    }

    fn reset_and_halt(
        &mut self,
        _timeout: Duration,
    ) -> Result<crate::core::CoreInformation, crate::Error> {
        tracing::debug!("Resetting core, setting hartreset bit");

        let mut dmcontrol = Dmcontrol(0);
        dmcontrol.set_dmactive(true);
        dmcontrol.set_hartreset(true);
        dmcontrol.set_haltreq(true);

        self.interface.write_dm_register(dmcontrol)?;

        // Read back register to verify reset is supported
        let readback: Dmcontrol = self.interface.read_dm_register()?;

        if readback.hartreset() {
            tracing::debug!("Clearing hartreset bit");
            // Reset is performed by setting the bit high, and then low again
            let mut dmcontrol = Dmcontrol(0);
            dmcontrol.set_dmactive(true);
            dmcontrol.set_haltreq(true);
            dmcontrol.set_hartreset(false);

            self.interface.write_dm_register(dmcontrol)?;
        } else {
            // Hartreset is not supported, whole core needs to be reset
            //
            // TODO: Cache this
            tracing::debug!("Hartreset bit not supported, using ndmreset");
            let mut dmcontrol = Dmcontrol(0);
            dmcontrol.set_dmactive(true);
            dmcontrol.set_ndmreset(true);
            dmcontrol.set_haltreq(true);

            self.interface.write_dm_register(dmcontrol)?;

            tracing::debug!("Clearing ndmreset bit");
            let mut dmcontrol = Dmcontrol(0);
            dmcontrol.set_dmactive(true);
            dmcontrol.set_ndmreset(false);
            dmcontrol.set_haltreq(true);

            self.interface.write_dm_register(dmcontrol)?;
        }

        // check that cores have reset
        let readback: Dmstatus = self.interface.read_dm_register()?;

        if !(readback.allhavereset() && readback.allhalted()) {
            return Err(RiscvError::RequestNotAcknowledged.into());
        }

        // acknowledge the reset, clear the halt request
        let mut dmcontrol = Dmcontrol(0);
        dmcontrol.set_dmactive(true);
        dmcontrol.set_ackhavereset(true);

        self.interface.write_dm_register(dmcontrol)?;

        let pc = self.read_core_reg(RegisterId(0x7b1))?;

        Ok(CoreInformation { pc: pc.try_into()? })
    }

    fn step(&mut self) -> Result<crate::core::CoreInformation, crate::Error> {
        let halt_reason = self.status()?;
        if matches!(
            halt_reason,
            CoreStatus::Halted(HaltReason::Breakpoint(BreakpointCause::Software))
        ) && self.state.hw_breakpoints_enabled
        {
            // If we are halted on a software breakpoint AND we have passed the flashing operation, we can skip the single step and manually advance the dpc.
            let mut debug_pc = self.read_core_reg(RegisterId(0x7b1))?;
            // Advance the dpc by the size of the EBREAK (ebreak or c.ebreak) instruction.
            if matches!(self.instruction_set()?, InstructionSet::RV32C) {
                debug_pc.increment_address(2)?;
            } else {
                debug_pc.increment_address(4)?;
            }

            self.write_core_reg(RegisterId(0x7b1), debug_pc)?;
            return Ok(CoreInformation {
                pc: debug_pc.try_into()?,
            });
        } else if matches!(
            halt_reason,
            CoreStatus::Halted(HaltReason::Breakpoint(BreakpointCause::Hardware))
        ) {
            // If we are halted on a hardware breakpoint.
            self.enable_breakpoints(false)?;
        }

        let mut dcsr = Dcsr(self.read_core_reg(RegisterId(0x7b0))?.try_into()?);
        // Set it up, so that the next `self.run()` will only do a single step
        dcsr.set_step(true);
        // Disable any interrupts during single step.
        dcsr.set_stepie(false);
        dcsr.set_stopcount(true);
        self.write_csr(0x7b0, dcsr.0)?;

        // Now we can resume the core for the single step.
        self.resume_core()?;
        self.wait_for_core_halted(Duration::from_millis(100))?;

        let pc = self.read_core_reg(RegisterId(0x7b1))?;

        // clear step request
        let mut dcsr = Dcsr(self.read_core_reg(RegisterId(0x7b0))?.try_into()?);
        dcsr.set_step(false);
        //Re-enable interrupts for single step.
        dcsr.set_stepie(true);
        dcsr.set_stopcount(false);
        self.write_csr(0x7b0, dcsr.0)?;

        // Re-enable breakpoints before we continue.
        if matches!(
            halt_reason,
            CoreStatus::Halted(HaltReason::Breakpoint(BreakpointCause::Hardware))
        ) {
            // If we are halted on a hardware breakpoint.
            self.enable_breakpoints(true)?;
        }

        Ok(CoreInformation { pc: pc.try_into()? })
    }

    fn read_core_reg(&mut self, address: RegisterId) -> Result<RegisterValue, crate::Error> {
        self.read_csr(address.0)
            .map(|v| v.into())
            .map_err(|e| e.into())
    }

    fn write_core_reg(
        &mut self,
        address: RegisterId,
        value: RegisterValue,
    ) -> Result<(), crate::Error> {
        let value: u32 = value.try_into()?;
        self.write_csr(address.0, value).map_err(|e| e.into())
    }

    fn available_breakpoint_units(&mut self) -> Result<u32, crate::Error> {
        // TODO: This should probably only be done once, when initialising

        tracing::debug!("Determining number of HW breakpoints supported");

        let tselect = 0x7a0;
        let tdata1 = 0x7a1;
        let tinfo = 0x7a4;

        let mut tselect_index = 0;

        // These steps follow the debug specification 0.13, section 5.1 Enumeration
        loop {
            tracing::debug!("Trying tselect={}", tselect_index);
            if let Err(e) = self.write_csr(tselect, tselect_index) {
                match e {
                    RiscvError::AbstractCommand(AbstractCommandErrorKind::Exception) => break,
                    other_error => return Err(other_error.into()),
                }
            }

            let readback = self.read_csr(tselect)?;

            if readback != tselect_index {
                break;
            }

            match self.read_csr(tinfo) {
                Ok(tinfo_val) => {
                    if tinfo_val & 0xffff == 1 {
                        // Trigger doesn't exist, break the loop
                        break;
                    } else {
                        tracing::info!(
                            "Discovered trigger with index {} and type {}",
                            tselect_index,
                            tinfo_val & 0xffff
                        );
                    }
                }
                Err(RiscvError::AbstractCommand(AbstractCommandErrorKind::Exception)) => {
                    // An exception means we have to read tdata1 to discover the type
                    let tdata_val = self.read_csr(tdata1)?;

                    // Read the mxl field from the misa register (see RISC-V Privileged Spec, 3.1.1)
                    let misa_value = Misa(self.read_csr(0x301)?);
                    let xlen = u32::pow(2, misa_value.mxl() + 4);

                    let trigger_type = tdata_val >> (xlen - 4);

                    if trigger_type == 0 {
                        break;
                    }

                    tracing::info!(
                        "Discovered trigger with index {} and type {}",
                        tselect_index,
                        trigger_type,
                    );
                }
                Err(other) => return Err(other.into()),
            }

            tselect_index += 1;
        }

        tracing::debug!("Target supports {} breakpoints.", tselect_index);

        Ok(tselect_index)
    }

    fn enable_breakpoints(&mut self, state: bool) -> Result<(), crate::Error> {
        // Loop through all triggers, and enable/disable them.
        let tselect = 0x7a0;
        let tdata1 = 0x7a1;

        for bp_unit_index in 0..self.available_breakpoint_units()? as usize {
            // Select the trigger.
            self.write_csr(tselect, bp_unit_index as u32)?;

            // Read the trigger "configuration" data.
            let mut tdata_value = Mcontrol(self.read_csr(tdata1)?);

            // Only modify the trigger if it is for an execution debug action in all modes(probe-rs enabled it) or no modes (we previously disabled it).
            if tdata_value.type_() == 0b10
                && tdata_value.action() == 1
                && tdata_value.match_() == 0
                && tdata_value.execute()
                && ((tdata_value.m() && tdata_value.u()) || (!tdata_value.m() && !tdata_value.u()))
            {
                tracing::debug!(
                    "Will modify breakpoint enabled={} for {}: {:?}",
                    state,
                    bp_unit_index,
                    tdata_value
                );
                tdata_value.set_m(state);
                tdata_value.set_u(state);
                self.write_csr(tdata1, tdata_value.0)?;
            }
        }

        self.state.hw_breakpoints_enabled = state;
        Ok(())
    }

    fn set_hw_breakpoint(&mut self, bp_unit_index: usize, addr: u64) -> Result<(), crate::Error> {
        let addr = valid_32bit_address(addr)?;

        if !self.hw_breakpoints_enabled() {
            self.enable_breakpoints(true)?;
        }

        // select requested trigger
        let tselect = 0x7a0;
        let tdata1 = 0x7a1;
        let tdata2 = 0x7a2;

        tracing::warn!("Setting breakpoint {}", bp_unit_index);

        self.write_csr(tselect, bp_unit_index as u32)?;

        // verify the trigger has the correct type

        let tdata_value = Mcontrol(self.read_csr(tdata1)?);

        // This should not happen
        let trigger_type = tdata_value.type_();
        if trigger_type != 0b10 {
            return Err(RiscvError::UnexpectedTriggerType(trigger_type).into());
        }

        // Setup the trigger

        let mut instruction_breakpoint = Mcontrol(0);

        // Enter debug mode
        instruction_breakpoint.set_action(1);

        // Match exactly the value in tdata2
        instruction_breakpoint.set_match(0);

        instruction_breakpoint.set_m(true);

        instruction_breakpoint.set_u(true);

        // Trigger when instruction is executed
        instruction_breakpoint.set_execute(true);

        instruction_breakpoint.set_dmode(true);

        // Match address
        instruction_breakpoint.set_select(false);

        self.write_csr(tdata1, instruction_breakpoint.0)?;
        self.write_csr(tdata2, addr)?;

        Ok(())
    }

    fn clear_hw_breakpoint(&mut self, unit_index: usize) -> Result<(), crate::Error> {
        let tselect = 0x7a0;
        let tdata1 = 0x7a1;
        let tdata2 = 0x7a2;

        self.write_csr(tselect, unit_index as u32)?;
        self.write_csr(tdata1, 0)?;
        self.write_csr(tdata2, 0)?;

        Ok(())
    }

    fn registers(&self) -> &'static RegisterFile {
        &RISCV_REGISTERS
    }

    fn hw_breakpoints_enabled(&self) -> bool {
        self.state.hw_breakpoints_enabled
    }

    fn architecture(&self) -> Architecture {
        Architecture::Riscv
    }

    fn core_type(&self) -> CoreType {
        CoreType::Riscv
    }

    fn instruction_set(&mut self) -> Result<InstructionSet, Error> {
        let misa_value = Misa(self.read_csr(0x301)?);

        // Check if the Bit at position 2 (signifies letter C, for compressed) is set.
        if misa_value.extensions() & (1 << 2) != 0 {
            Ok(InstructionSet::RV32C)
        } else {
            Ok(InstructionSet::RV32)
        }
    }

    fn status(&mut self) -> Result<crate::core::CoreStatus, crate::Error> {
        // TODO: We should use hartsum to determine if any hart is halted
        //       quickly

        let status: Dmstatus = self.interface.read_dm_register()?;

        if status.allhalted() {
            // determine reason for halt
            let dcsr = Dcsr(self.read_core_reg(RegisterId::from(0x7b0))?.try_into()?);

            let reason = match dcsr.cause() {
                // An ebreak instruction was hit
                1 => HaltReason::Breakpoint(BreakpointCause::Software),
                // Trigger module caused halt
                2 => HaltReason::Breakpoint(BreakpointCause::Hardware),
                // Debugger requested a halt
                3 => HaltReason::Request,
                // Core halted after single step
                4 => HaltReason::Step,
                // Core halted directly after reset
                5 => HaltReason::Exception,
                // Reserved for future use in specification
                _ => HaltReason::Unknown,
            };

            Ok(CoreStatus::Halted(reason))
        } else if status.allrunning() {
            Ok(CoreStatus::Running)
        } else {
            Err(
                anyhow!("Some cores are running while some are halted, this should not happen.")
                    .into(),
            )
        }
    }

    /// See docs on the [`CoreInterface::hw_breakpoints`] trait
    /// NOTE: For riscv, this assumes that only execution breakpoints are used.
    fn hw_breakpoints(&mut self) -> Result<Vec<Option<u64>>, Error> {
        let tselect = 0x7a0;
        let tdata1 = 0x7a1;
        let tdata2 = 0x7a2;

        let mut breakpoints = vec![];
        let num_hw_breakpoints = self.available_breakpoint_units()? as usize;
        for bp_unit_index in 0..num_hw_breakpoints {
            // Select the trigger.
            self.write_csr(tselect, bp_unit_index as u32)?;

            // Read the trigger "configuration" data.
            let tdata_value = Mcontrol(self.read_csr(tdata1)?);

            tracing::warn!("Breakpoint {}: {:?}", bp_unit_index, tdata_value);

            // The trigger must be active in at least a single mode
            let trigger_any_mode_active = tdata_value.m() || tdata_value.s() || tdata_value.u();

            let trigger_any_action_enabled =
                tdata_value.execute() || tdata_value.store() || tdata_value.load();

            // Only return if the trigger if it is for an execution debug action in all modes.
            if tdata_value.type_() == 0b10
                && tdata_value.action() == 1
                && tdata_value.match_() == 0
                && trigger_any_mode_active
                && trigger_any_action_enabled
            {
                let breakpoint = self.read_csr(tdata2)?;
                breakpoints.push(Some(breakpoint as u64));
            } else {
                breakpoints.push(None);
            }
        }

        Ok(breakpoints)
    }

    fn fpu_support(&mut self) -> Result<bool, crate::error::Error> {
        Err(crate::error::Error::Other(anyhow::anyhow!(
            "Fpu detection not yet implemented"
        )))
    }

    fn debug_on_sw_breakpoint(&mut self, enabled: bool) -> Result<(), crate::error::Error> {
        let mut dcsr = Dcsr(self.read_core_reg(RegisterId(0x7b0))?.try_into()?);

        dcsr.set_ebreakm(enabled);
        dcsr.set_ebreaks(enabled);
        dcsr.set_ebreaku(enabled);

        self.write_csr(0x7b0, dcsr.0).map_err(|e| e.into())
    }

    fn reset_catch_clear(&mut self) -> Result<(), Error> {
        todo!()
    }
}

impl<'probe> MemoryInterface for Riscv32<'probe> {
    fn supports_native_64bit_access(&mut self) -> bool {
        self.interface.supports_native_64bit_access()
    }

    fn read_word_64(&mut self, address: u64) -> Result<u64, crate::error::Error> {
        self.interface.read_word_64(address)
    }

    fn read_word_32(&mut self, address: u64) -> Result<u32, Error> {
        self.interface.read_word_32(address)
    }

    fn read_word_8(&mut self, address: u64) -> Result<u8, Error> {
        self.interface.read_word_8(address)
    }

    fn read_64(&mut self, address: u64, data: &mut [u64]) -> Result<(), Error> {
        self.interface.read_64(address, data)
    }

    fn read_32(&mut self, address: u64, data: &mut [u32]) -> Result<(), Error> {
        self.interface.read_32(address, data)
    }

    fn read_8(&mut self, address: u64, data: &mut [u8]) -> Result<(), Error> {
        self.interface.read_8(address, data)
    }

    fn write_word_64(&mut self, address: u64, data: u64) -> Result<(), Error> {
        self.interface.write_word_64(address, data)
    }

    fn write_word_32(&mut self, address: u64, data: u32) -> Result<(), Error> {
        self.interface.write_word_32(address, data)
    }

    fn write_word_8(&mut self, address: u64, data: u8) -> Result<(), Error> {
        self.interface.write_word_8(address, data)
    }

    fn write_64(&mut self, address: u64, data: &[u64]) -> Result<(), Error> {
        self.interface.write_64(address, data)
    }

    fn write_32(&mut self, address: u64, data: &[u32]) -> Result<(), Error> {
        self.interface.write_32(address, data)
    }

    fn write_8(&mut self, address: u64, data: &[u8]) -> Result<(), Error> {
        self.interface.write_8(address, data)
    }

    fn write(&mut self, address: u64, data: &[u8]) -> Result<(), Error> {
        self.interface.write(address, data)
    }

    fn supports_8bit_transfers(&self) -> Result<bool, Error> {
        self.interface.supports_8bit_transfers()
    }

    fn flush(&mut self) -> Result<(), Error> {
        self.interface.flush()
    }
}

#[derive(Debug)]
/// Flags used to control the [`SpecificCoreState`](crate::core::SpecificCoreState) for RiscV architecture
pub struct RiscVState {
    /// A flag to remember whether we want to use hw_breakpoints during stepping of the core.
    hw_breakpoints_enabled: bool,
}

impl RiscVState {
    pub(crate) fn new() -> Self {
        Self {
            hw_breakpoints_enabled: false,
        }
    }
}

memory_mapped_bitfield_register! {
    /// `dmcontrol` register, located at
    /// address 0x10
    pub struct Dmcontrol(u32);
    0x10, "dmcontrol",
    impl From;
    _, set_haltreq: 31;
    _, set_resumereq: 30;
    hartreset, set_hartreset: 29;
    _, set_ackhavereset: 28;
    hasel, set_hasel: 26;
    hartsello, set_hartsello: 25, 16;
    hartselhi, set_hartselhi: 15, 6;
    _, set_resethaltreq: 3;
    _, set_clrresethaltreq: 2;
    ndmreset, set_ndmreset: 1;
    dmactive, set_dmactive: 0;
}

impl Dmcontrol {
    /// Currently selected harts
    ///
    /// Combination of the hartselhi and hartsello registers.
    fn hartsel(&self) -> u32 {
        self.hartselhi() << 10 | self.hartsello()
    }

    /// Set the currently selected harts
    ///
    /// This sets the hartselhi and hartsello registers.
    /// This is a 20 bit register, larger values will be truncated.
    fn set_hartsel(&mut self, value: u32) {
        self.set_hartsello(value & 0x3ff);
        self.set_hartselhi((value >> 10) & 0x3ff);
    }
}

memory_mapped_bitfield_register! {
    /// Readonly `dmstatus` register.
    ///
    /// Located at address 0x11
    pub struct Dmstatus(u32);
    0x11, "dmstatus",
    impl From;
    impebreak, _: 22;
    allhavereset, _: 19;
    anyhavereset, _: 18;
    allresumeack, _: 17;
    anyresumeack, _: 16;
    allnonexistent, _: 15;
    anynonexistent, _: 14;
    allunavail, _: 13;
    anyunavail, _: 12;
    allrunning, _: 11;
    anyrunning, _: 10;
    allhalted, _: 9;
    anyhalted, _: 8;
    authenticated, _: 7;
    authbusy, _: 6;
    hasresethaltreq, _: 5;
    confstrptrvalid, _: 4;
    version, _: 3, 0;
}

bitfield! {
        struct Dcsr(u32);
        impl Debug;

        xdebugver, _: 31, 28;
        ebreakm, set_ebreakm: 15;
        ebreaks, set_ebreaks: 13;
        ebreaku, set_ebreaku: 12;
        stepie, set_stepie: 11;
        stopcount, set_stopcount: 10;
        stoptime, set_stoptime: 9;
        cause, set_cause: 8, 6;
        mprven, set_mprven: 4;
        nmip, _: 3;
        step, set_step: 2;
        prv, set_prv: 1,0;
}

memory_mapped_bitfield_register! {
    /// Abstract Control and Status (see 3.12.6)
    pub struct Abstractcs(u32);
    0x16, "abstractcs",
    impl From;

    progbufsize, _: 28, 24;
    busy, _: 12;
    cmderr, set_cmderr: 10, 8;
    datacount, _: 3, 0;
}

memory_mapped_bitfield_register! {
    /// Hart Info (see 3.12.3)
    pub struct Hartinfo(u32);
    0x12, "hartinfo",
    impl From;

    nscratch, _: 23, 20;
    dataaccess, _: 16;
    datasize, _: 15, 12;
    dataaddr, _: 11, 0;
}

memory_mapped_bitfield_register! { pub struct Data0(u32); 0x04, "data0", impl From; }
memory_mapped_bitfield_register! { pub struct Data1(u32); 0x05, "data1", impl From; }
memory_mapped_bitfield_register! { pub struct Data2(u32); 0x06, "data2", impl From; }
memory_mapped_bitfield_register! { pub struct Data3(u32); 0x07, "data3", impl From; }
memory_mapped_bitfield_register! { pub struct Data4(u32); 0x08, "data4", impl From; }
memory_mapped_bitfield_register! { pub struct Data5(u32); 0x09, "data5", impl From; }
memory_mapped_bitfield_register! { pub struct Data6(u32); 0x0A, "data6", impl From; }
memory_mapped_bitfield_register! { pub struct Data7(u32); 0x0B, "data7", impl From; }
memory_mapped_bitfield_register! { pub struct Data8(u32); 0x0C, "data8", impl From; }
memory_mapped_bitfield_register! { pub struct Data9(u32); 0x0D, "data9", impl From; }
memory_mapped_bitfield_register! { pub struct Data10(u32); 0x0E, "data10", impl From; }
memory_mapped_bitfield_register! { pub struct Data11(u32); 0x0f, "data11", impl From; }

memory_mapped_bitfield_register! { struct Command(u32); 0x17, "command", impl From; }

memory_mapped_bitfield_register! { pub struct Progbuf0(u32); 0x20, "progbuf0", impl From; }
memory_mapped_bitfield_register! { pub struct Progbuf1(u32); 0x21, "progbuf1", impl From; }
memory_mapped_bitfield_register! { pub struct Progbuf2(u32); 0x22, "progbuf2", impl From; }
memory_mapped_bitfield_register! { pub struct Progbuf3(u32); 0x23, "progbuf3", impl From; }
memory_mapped_bitfield_register! { pub struct Progbuf4(u32); 0x24, "progbuf4", impl From; }
memory_mapped_bitfield_register! { pub struct Progbuf5(u32); 0x25, "progbuf5", impl From; }
memory_mapped_bitfield_register! { pub struct Progbuf6(u32); 0x26, "progbuf6", impl From; }
memory_mapped_bitfield_register! { pub struct Progbuf7(u32); 0x27, "progbuf7", impl From; }
memory_mapped_bitfield_register! { pub struct Progbuf8(u32); 0x28, "progbuf8", impl From; }
memory_mapped_bitfield_register! { pub struct Progbuf9(u32); 0x29, "progbuf9", impl From; }
memory_mapped_bitfield_register! { pub struct Progbuf10(u32); 0x2A, "progbuf10", impl From; }
memory_mapped_bitfield_register! { pub struct Progbuf11(u32); 0x2B, "progbuf11", impl From; }
memory_mapped_bitfield_register! { pub struct Progbuf12(u32); 0x2C, "progbuf12", impl From; }
memory_mapped_bitfield_register! { pub struct Progbuf13(u32); 0x2D, "progbuf13", impl From; }
memory_mapped_bitfield_register! { pub struct Progbuf14(u32); 0x2E, "progbuf14", impl From; }
memory_mapped_bitfield_register! { pub struct Progbuf15(u32); 0x2F, "progbuf15", impl From; }

bitfield! {
    struct Mcontrol(u32);
    impl Debug;

    type_, set_type: 31, 28;
    dmode, set_dmode: 27;
    maskmax, _: 26, 21;
    hit, set_hit: 20;
    select, set_select: 19;
    timing, set_timing: 18;
    sizelo, set_sizelo: 17, 16;
    action, set_action: 15, 12;
    chain, set_chain: 11;
    match_, set_match: 10, 7;
    m, set_m: 6;
    s, set_s: 4;
    u, set_u: 3;
    execute, set_execute: 2;
    store, set_store: 1;
    load, set_load: 0;
}

bitfield! {
    /// Isa and Extensions (see RISC-V Privileged Spec, 3.1.1)
    pub struct Misa(u32);
    impl Debug;

    /// Machine XLEN
    mxl, _: 31, 30;
    /// Standard RISC-V extensions
    extensions, _: 25, 0;
}<|MERGE_RESOLUTION|>--- conflicted
+++ resolved
@@ -2,21 +2,14 @@
 
 #![allow(clippy::inconsistent_digit_grouping)]
 
-<<<<<<< HEAD
-use crate::core::{Architecture, BreakpointCause, CoreInterface};
-use crate::{CoreType, InstructionSet};
-use anyhow::{anyhow, Result};
-use communication_interface::{
-    AbstractCommandErrorKind, DebugRegister, RiscvCommunicationInterface, RiscvError,
-=======
+use crate::core::{
+    Architecture, BreakpointCause, CoreInformation, CoreInterface, RegisterFile, RegisterId,
+    RegisterValue,
+};
+use crate::memory::valid_32bit_address;
 use crate::{
-    core::{
-        Architecture, BreakpointCause, CoreInformation, RegisterFile, RegisterId, RegisterValue,
-    },
-    memory::valid_32bit_address,
-    memory_mapped_bitfield_register, CoreInterface, CoreStatus, CoreType, Error, HaltReason,
-    InstructionSet, MemoryInterface,
->>>>>>> e984435c
+    memory_mapped_bitfield_register, CoreStatus, CoreType, Error, HaltReason, InstructionSet,
+    MemoryInterface,
 };
 use anyhow::{anyhow, Result};
 use bitfield::bitfield;
